--- conflicted
+++ resolved
@@ -36,11 +36,7 @@
 global.fetch = vi.fn();
 
 const mockUser = {
-<<<<<<< HEAD
-  id: 'user-local-author',
-=======
   id: SIMPLE_USER_ID,
->>>>>>> 73d1d9f6
   emailAddresses: [{ emailAddress: 'test@example.com' }],
   firstName: 'Test',
   lastName: 'User',
@@ -48,11 +44,7 @@
 
 const mockProject = {
   id: '123e4567-e89b-12d3-a456-426614174000',
-<<<<<<< HEAD
-  ownerUserId: 'user-local-author',
-=======
   ownerUserId: SIMPLE_USER_ID,
->>>>>>> 73d1d9f6
   name: 'My Project',
   slug: 'my-project',
   description: 'A test project',
