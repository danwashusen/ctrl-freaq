import { QueryClient, QueryClientProvider } from '@tanstack/react-query';
import { render, screen, waitFor, within } from '@testing-library/react';
import userEvent from '@testing-library/user-event';
import type { ReactNode } from 'react';
import { beforeEach, describe, expect, it, vi } from 'vitest';

import type { ProjectData } from '@/lib/api';

const {
  mockNavigate,
  mockGetById,
  mockUpdate,
  mockGetAll,
  mockLoadDocument,
  mockResetTemplate,
  mockSetFormValue,
  mockEnqueueExport,
  mockSignOut,
  paramsRef,
} = vi.hoisted(() => ({
  mockNavigate: vi.fn(),
  mockGetById: vi.fn(),
  mockUpdate: vi.fn(),
  mockGetAll: vi.fn(),
  mockLoadDocument: vi.fn(),
  mockResetTemplate: vi.fn(),
  mockSetFormValue: vi.fn(),
  mockEnqueueExport: vi.fn(),
  mockSignOut: vi.fn(),
  paramsRef: { id: 'project-alpha' } as { id: string },
}));

vi.mock('react-router-dom', async importOriginal => {
  const actual = await importOriginal<typeof import('react-router-dom')>();
  return {
    ...actual,
    useNavigate: () => mockNavigate,
    useParams: () => paramsRef,
    Link: ({ to, children, ...rest }: any) => {
      const href =
        typeof to === 'string'
          ? to
          : typeof to === 'object' && to !== null && 'pathname' in to
            ? ((to.pathname as string) ?? '')
            : '';
      return (
        <a {...rest} href={href}>
          {children}
        </a>
      );
    },
  };
});

vi.mock('../lib/auth-provider', () => ({
  UserButton: () => <button type="button">Account</button>,
  useUser: () => ({
    user: { id: 'user-test', firstName: 'Test' },
    isLoaded: true,
    isSignedIn: true,
  }),
  useAuth: () => ({ signOut: mockSignOut }),
}));

vi.mock('../components/editor/TemplateUpgradeBanner', () => ({
  TemplateUpgradeBanner: ({ children }: { children?: ReactNode }) => <>{children}</>,
}));

vi.mock('../components/editor/TemplateValidationGate', () => ({
  TemplateValidationGate: () => null,
}));

vi.mock('../stores/template-store', () => {
  const defaultState = {
    status: 'idle',
    document: null,
    migration: null,
    removedVersion: null,
    error: null,
    errorCode: null,
    upgradeFailure: null,
    sections: [],
    validator: null,
    formValue: {},
    setFormValue: mockSetFormValue,
    loadDocument: mockLoadDocument,
    reset: mockResetTemplate,
  };
  return {
    useTemplateStore: (selector: (state: typeof defaultState) => unknown) => selector(defaultState),
  };
});

vi.mock('../lib/api-context', () => ({
  useApi: () => ({
    projects: {
      getById: mockGetById,
      update: mockUpdate,
      getAll: mockGetAll,
      create: vi.fn(),
      delete: vi.fn(),
      archive: vi.fn(),
      restore: vi.fn(),
    },
    client: {
      enqueueProjectExport: mockEnqueueExport,
    },
  }),
}));

vi.mock('../lib/logger', () => ({
  logger: {
    error: vi.fn(),
    info: vi.fn(),
  },
}));

import Project from './Project';

describe('Project page metadata view', () => {
  const projectFixture: ProjectData = {
    id: 'project-alpha',
    ownerUserId: 'user-01',
    name: 'Alpha Expansion',
    slug: 'alpha-expansion',
    description: 'Expand alpha footprint',
    visibility: 'workspace',
    status: 'draft',
    goalTargetDate: '2026-07-01',
    goalSummary: 'Hit alpha goals',
    createdAt: '2026-05-01T10:00:00.000Z',
    createdBy: 'user-01',
    updatedAt: '2026-05-02T15:30:00.000Z',
    updatedBy: 'user-01',
    deletedAt: null,
    deletedBy: null,
    archivedStatusBefore: null,
  };

  const renderWithProviders = () => {
    const queryClient = new QueryClient({
      defaultOptions: { queries: { retry: false } },
    });

    return render(
      <QueryClientProvider client={queryClient}>
        <Project />
      </QueryClientProvider>
    );
  };

  beforeEach(() => {
    mockNavigate.mockReset();
    mockGetById.mockReset();
    mockUpdate.mockReset();
    mockGetAll.mockReset();
    mockLoadDocument.mockReset();
    mockResetTemplate.mockReset();
    mockSetFormValue.mockReset();
    mockEnqueueExport.mockReset();
    mockGetAll.mockResolvedValue({ projects: [projectFixture], total: 1, limit: 20, offset: 0 });
    mockLoadDocument.mockResolvedValue({
      projectId: projectFixture.id,
      status: 'ready',
      document: {
        documentId: 'doc-primary',
        firstSectionId: 'sec-primary',
        title: 'Alpha Architecture',
        lifecycleStatus: 'draft',
        lastModifiedAt: projectFixture.updatedAt,
        template: {
          templateId: 'architecture',
          templateVersion: '1.0.0',
          templateSchemaHash: 'hash-alpha',
        },
      },
      templateDecision: null,
      lastUpdatedAt: projectFixture.updatedAt,
    });
    paramsRef.id = 'project-alpha';
  });

  it('renders project metadata in view mode by default with edit toggle', async () => {
    mockGetById.mockImplementation(() => Promise.resolve(projectFixture));

    renderWithProviders();

    await waitFor(() => expect(mockGetById).toHaveBeenCalled());

    await waitFor(() => expect(screen.getByTestId('project-metadata-view')).toBeInTheDocument());
    expect(screen.queryByTestId('project-metadata-form')).not.toBeInTheDocument();

    expect(screen.getByTestId('project-metadata-view-name')).toHaveTextContent(projectFixture.name);
    expect(screen.getByTestId('project-metadata-view-description')).toHaveTextContent(
      projectFixture.description ?? ''
    );

    const expectedDate = new Date(projectFixture.goalTargetDate as string).toLocaleDateString();
    expect(screen.getByTestId('project-metadata-view-goal-target-date')).toHaveTextContent(
      expectedDate
    );

    expect(screen.getByTestId('project-edit-toggle')).toBeInTheDocument();
  });

  it('exposes the open document workflow as an accessible link-wrapped card', async () => {
    mockGetById.mockResolvedValue(projectFixture);

    renderWithProviders();

    await waitFor(() => expect(mockLoadDocument).toHaveBeenCalled());

    const workflowCard = await screen.findByTestId('project-workflow-open-document');
    const link = within(workflowCard).getByRole('link', { name: /open project document/i });

    expect(link).toHaveAttribute('href', '/documents/doc-primary/sections/sec-primary');
    expect(link).toHaveAttribute('aria-disabled', 'false');
    expect(link).toHaveAttribute('tabIndex', '0');
  });

  it('marks the open document workflow link as disabled when no document is available', async () => {
    mockGetById.mockResolvedValue(projectFixture);
    mockLoadDocument.mockResolvedValue({
      projectId: projectFixture.id,
      status: 'missing',
      document: null,
      templateDecision: null,
      lastUpdatedAt: projectFixture.updatedAt,
    });

    renderWithProviders();

    await waitFor(() => expect(mockLoadDocument).toHaveBeenCalled());

    const workflowCard = await screen.findByTestId('project-workflow-open-document');
    const link = within(workflowCard).getByRole('link', { name: /open project document/i });

    expect(link).toHaveAttribute('href', '.');
    expect(link).toHaveAttribute('aria-disabled', 'true');
    expect(link).toHaveAttribute('tabIndex', '-1');
  });

  it('enters edit mode on request and wires autocomplete hints', async () => {
    mockGetById.mockImplementation(() => Promise.resolve(projectFixture));

    renderWithProviders();

    await screen.findByTestId('project-metadata-view');

    await userEvent.click(screen.getByTestId('project-edit-toggle'));

    const form = await screen.findByTestId('project-metadata-form');
    expect(form).toBeInTheDocument();
    expect(screen.queryByTestId('project-metadata-view')).not.toBeInTheDocument();

    const nameInput = screen.getByTestId('project-metadata-name') as HTMLInputElement;
    const descriptionInput = screen.getByTestId(
      'project-metadata-description'
    ) as HTMLTextAreaElement;
    const goalSummaryInput = screen.getByTestId(
      'project-metadata-goal-summary'
    ) as HTMLInputElement;
    const goalDateInput = screen.getByTestId(
      'project-metadata-goal-target-date'
    ) as HTMLInputElement;

    expect(nameInput).toHaveAttribute('autocomplete', 'off');
    expect(nameInput).toHaveAttribute('name', 'project-name');

    expect(descriptionInput).toHaveAttribute('autocomplete', 'off');
    expect(descriptionInput).toHaveAttribute('name', 'project-description');

    expect(goalSummaryInput).toHaveAttribute('autocomplete', 'off');
    expect(goalSummaryInput).toHaveAttribute('name', 'project-goal-summary');
    expect(goalSummaryInput.maxLength).toBe(280);

    expect(goalDateInput).toHaveAttribute('autocomplete', 'off');
    expect(goalDateInput).toHaveAttribute('name', 'project-goal-target-date');

    await userEvent.click(screen.getByRole('button', { name: /cancel/i }));
    await waitFor(() => expect(screen.getByTestId('project-metadata-view')).toBeInTheDocument());
    expect(screen.queryByTestId('project-metadata-form')).not.toBeInTheDocument();
  });

  it('sets metadata name input maxLength to the spec limit', async () => {
    mockGetById.mockResolvedValue(projectFixture);

    renderWithProviders();

    await screen.findByTestId('project-metadata-view');
    await userEvent.click(screen.getByTestId('project-edit-toggle'));

    const nameInput = (await screen.findByTestId('project-metadata-name')) as HTMLInputElement;
    expect(nameInput).toHaveAttribute('maxLength', '120');
  });

  it('displays goal target date without timezone drift in metadata view', async () => {
    const GOAL_DATE = '2025-10-30';
    const shiftMs = 12 * 60 * 60 * 1000;
    const originalToLocale = Date.prototype.toLocaleDateString;
    const localeSpy = vi
      .spyOn(Date.prototype, 'toLocaleDateString')
      .mockImplementation(function mockLocale(this: Date, ...args) {
        const shiftedInstance = new Date(this.getTime() - shiftMs);
        return originalToLocale.apply(shiftedInstance, args);
      });

    try {
      const expectedDisplay = new Intl.DateTimeFormat(undefined, {
        timeZone: 'UTC',
      }).format(new Date(`${GOAL_DATE}T00:00:00.000Z`));

      mockGetById.mockResolvedValue({
        ...projectFixture,
        goalTargetDate: GOAL_DATE,
      });

      renderWithProviders();

      await waitFor(() => expect(mockGetById).toHaveBeenCalled());

      expect(screen.getByTestId('project-metadata-view-goal-target-date')).toHaveTextContent(
        expectedDisplay
      );
    } finally {
      localeSpy.mockRestore();
    }
  });

  it('returns to view mode after a successful metadata save', async () => {
    mockGetById.mockResolvedValue(projectFixture);
    const updatedProject: ProjectData = {
      ...projectFixture,
      updatedAt: '2026-05-02T18:00:00.000Z',
    };
    mockUpdate.mockResolvedValue(updatedProject);

    renderWithProviders();

    await screen.findByTestId('project-metadata-view');
    await userEvent.click(screen.getByTestId('project-edit-toggle'));

    const form = await screen.findByTestId('project-metadata-form');
    expect(form).toBeInTheDocument();
    const formUtils = within(form);

    const submitButton = formUtils.getByTestId('project-metadata-submit');
    await userEvent.click(submitButton);

    await waitFor(() => expect(mockUpdate).toHaveBeenCalledTimes(1));
    const [projectId, payload, options] = mockUpdate.mock.calls[0] ?? [];
    expect(projectId).toBe(projectFixture.id);
    expect(options).toMatchObject({ ifUnmodifiedSince: projectFixture.updatedAt });
    expect(payload).toMatchObject({
      name: projectFixture.name,
      description: projectFixture.description,
      status: projectFixture.status,
    });

    await waitFor(() => expect(screen.getByTestId('project-metadata-view')).toBeInTheDocument());
    expect(screen.queryByTestId('project-metadata-form')).not.toBeInTheDocument();
    const formattedStatus =
      updatedProject.status.charAt(0).toUpperCase() + updatedProject.status.slice(1);
    await waitFor(() =>
      expect(screen.getByTestId('project-metadata-view-status')).toHaveTextContent(formattedStatus)
    );
  });

  it('hides edit toggle for archived projects', async () => {
    mockGetById.mockImplementation(() =>
      Promise.resolve({
        ...projectFixture,
        status: 'archived',
        deletedAt: '2026-08-01T00:00:00.000Z',
      })
    );

    renderWithProviders();

    await screen.findByTestId('project-metadata-view');
    expect(screen.queryByTestId('project-edit-toggle')).not.toBeInTheDocument();
    await waitFor(() =>
      expect(screen.getByTestId('project-metadata-view-status')).toHaveTextContent('Archived')
    );
<<<<<<< HEAD
  });

  it('enqueues a project export and surfaces queued status feedback', async () => {
    mockGetById.mockResolvedValue(projectFixture);
    const requestedAt = '2026-05-02T16:00:00.000Z';
    mockEnqueueExport.mockResolvedValue({
      jobId: 'job-export-1',
      projectId: projectFixture.id,
      status: 'queued',
      format: 'markdown',
      scope: 'primary_document',
      requestedBy: 'user-test',
      requestedAt,
      artifactUrl: null,
      errorMessage: null,
      completedAt: null,
    });

    renderWithProviders();

    const exportCard = await screen.findByTestId('project-workflow-export');
    const exportButton = within(exportCard).getByRole('button', { name: /export project/i });
    await userEvent.click(exportButton);

    await waitFor(() =>
      expect(mockEnqueueExport).toHaveBeenCalledWith(projectFixture.id, expect.any(Object))
    );

    expect(within(exportCard).getByText(/queued/i)).toBeInTheDocument();
    expect(within(exportCard).getByTestId('project-workflow-export-description')).toHaveTextContent(
      /Export request submitted/i
    );
  });

  it('displays export error state when enqueue fails with conflict', async () => {
    mockGetById.mockResolvedValue(projectFixture);
    const conflictError = Object.assign(new Error('Export already running'), { status: 409 });
    mockEnqueueExport.mockRejectedValue(conflictError);

    renderWithProviders();

    const exportCard = await screen.findByTestId('project-workflow-export');
    const exportButton = within(exportCard).getByRole('button', { name: /export project/i });
    await userEvent.click(exportButton);

    await waitFor(() => expect(mockEnqueueExport).toHaveBeenCalled());

    expect(within(exportCard).getByText(/blocked/i)).toBeInTheDocument();
    expect(within(exportCard).getByTestId('project-workflow-export-description')).toHaveTextContent(
      /An export is already in progress/i
    );
=======
>>>>>>> 73d1d9f6
  });
});<|MERGE_RESOLUTION|>--- conflicted
+++ resolved
@@ -14,7 +14,6 @@
   mockLoadDocument,
   mockResetTemplate,
   mockSetFormValue,
-  mockEnqueueExport,
   mockSignOut,
   paramsRef,
 } = vi.hoisted(() => ({
@@ -25,7 +24,6 @@
   mockLoadDocument: vi.fn(),
   mockResetTemplate: vi.fn(),
   mockSetFormValue: vi.fn(),
-  mockEnqueueExport: vi.fn(),
   mockSignOut: vi.fn(),
   paramsRef: { id: 'project-alpha' } as { id: string },
 }));
@@ -36,19 +34,6 @@
     ...actual,
     useNavigate: () => mockNavigate,
     useParams: () => paramsRef,
-    Link: ({ to, children, ...rest }: any) => {
-      const href =
-        typeof to === 'string'
-          ? to
-          : typeof to === 'object' && to !== null && 'pathname' in to
-            ? ((to.pathname as string) ?? '')
-            : '';
-      return (
-        <a {...rest} href={href}>
-          {children}
-        </a>
-      );
-    },
   };
 });
 
@@ -102,9 +87,7 @@
       archive: vi.fn(),
       restore: vi.fn(),
     },
-    client: {
-      enqueueProjectExport: mockEnqueueExport,
-    },
+    client: {},
   }),
 }));
 
@@ -157,26 +140,7 @@
     mockLoadDocument.mockReset();
     mockResetTemplate.mockReset();
     mockSetFormValue.mockReset();
-    mockEnqueueExport.mockReset();
     mockGetAll.mockResolvedValue({ projects: [projectFixture], total: 1, limit: 20, offset: 0 });
-    mockLoadDocument.mockResolvedValue({
-      projectId: projectFixture.id,
-      status: 'ready',
-      document: {
-        documentId: 'doc-primary',
-        firstSectionId: 'sec-primary',
-        title: 'Alpha Architecture',
-        lifecycleStatus: 'draft',
-        lastModifiedAt: projectFixture.updatedAt,
-        template: {
-          templateId: 'architecture',
-          templateVersion: '1.0.0',
-          templateSchemaHash: 'hash-alpha',
-        },
-      },
-      templateDecision: null,
-      lastUpdatedAt: projectFixture.updatedAt,
-    });
     paramsRef.id = 'project-alpha';
   });
 
@@ -201,43 +165,6 @@
     );
 
     expect(screen.getByTestId('project-edit-toggle')).toBeInTheDocument();
-  });
-
-  it('exposes the open document workflow as an accessible link-wrapped card', async () => {
-    mockGetById.mockResolvedValue(projectFixture);
-
-    renderWithProviders();
-
-    await waitFor(() => expect(mockLoadDocument).toHaveBeenCalled());
-
-    const workflowCard = await screen.findByTestId('project-workflow-open-document');
-    const link = within(workflowCard).getByRole('link', { name: /open project document/i });
-
-    expect(link).toHaveAttribute('href', '/documents/doc-primary/sections/sec-primary');
-    expect(link).toHaveAttribute('aria-disabled', 'false');
-    expect(link).toHaveAttribute('tabIndex', '0');
-  });
-
-  it('marks the open document workflow link as disabled when no document is available', async () => {
-    mockGetById.mockResolvedValue(projectFixture);
-    mockLoadDocument.mockResolvedValue({
-      projectId: projectFixture.id,
-      status: 'missing',
-      document: null,
-      templateDecision: null,
-      lastUpdatedAt: projectFixture.updatedAt,
-    });
-
-    renderWithProviders();
-
-    await waitFor(() => expect(mockLoadDocument).toHaveBeenCalled());
-
-    const workflowCard = await screen.findByTestId('project-workflow-open-document');
-    const link = within(workflowCard).getByRole('link', { name: /open project document/i });
-
-    expect(link).toHaveAttribute('href', '.');
-    expect(link).toHaveAttribute('aria-disabled', 'true');
-    expect(link).toHaveAttribute('tabIndex', '-1');
   });
 
   it('enters edit mode on request and wires autocomplete hints', async () => {
@@ -382,59 +309,5 @@
     await waitFor(() =>
       expect(screen.getByTestId('project-metadata-view-status')).toHaveTextContent('Archived')
     );
-<<<<<<< HEAD
-  });
-
-  it('enqueues a project export and surfaces queued status feedback', async () => {
-    mockGetById.mockResolvedValue(projectFixture);
-    const requestedAt = '2026-05-02T16:00:00.000Z';
-    mockEnqueueExport.mockResolvedValue({
-      jobId: 'job-export-1',
-      projectId: projectFixture.id,
-      status: 'queued',
-      format: 'markdown',
-      scope: 'primary_document',
-      requestedBy: 'user-test',
-      requestedAt,
-      artifactUrl: null,
-      errorMessage: null,
-      completedAt: null,
-    });
-
-    renderWithProviders();
-
-    const exportCard = await screen.findByTestId('project-workflow-export');
-    const exportButton = within(exportCard).getByRole('button', { name: /export project/i });
-    await userEvent.click(exportButton);
-
-    await waitFor(() =>
-      expect(mockEnqueueExport).toHaveBeenCalledWith(projectFixture.id, expect.any(Object))
-    );
-
-    expect(within(exportCard).getByText(/queued/i)).toBeInTheDocument();
-    expect(within(exportCard).getByTestId('project-workflow-export-description')).toHaveTextContent(
-      /Export request submitted/i
-    );
-  });
-
-  it('displays export error state when enqueue fails with conflict', async () => {
-    mockGetById.mockResolvedValue(projectFixture);
-    const conflictError = Object.assign(new Error('Export already running'), { status: 409 });
-    mockEnqueueExport.mockRejectedValue(conflictError);
-
-    renderWithProviders();
-
-    const exportCard = await screen.findByTestId('project-workflow-export');
-    const exportButton = within(exportCard).getByRole('button', { name: /export project/i });
-    await userEvent.click(exportButton);
-
-    await waitFor(() => expect(mockEnqueueExport).toHaveBeenCalled());
-
-    expect(within(exportCard).getByText(/blocked/i)).toBeInTheDocument();
-    expect(within(exportCard).getByTestId('project-workflow-export-description')).toHaveTextContent(
-      /An export is already in progress/i
-    );
-=======
->>>>>>> 73d1d9f6
   });
 });