# Authentication provider selection
<<<<<<< HEAD
# Tests and local development default to simple auth; production should stay on Clerk.
=======
# Tests and local development default to simple auth; production still uses Clerk.
>>>>>>> 73d1d9f6
AUTH_PROVIDER=simple

# Simple auth configuration (required when AUTH_PROVIDER=simple)
# Provide an absolute path or one relative to the repository root.
<<<<<<< HEAD
# The canonical fixture used by tests lives at apps/api/tests/shared/simple-auth/users.yaml.
=======
# The canonical fixture used by tests is apps/api/tests/shared/simple-auth/users.yaml.
>>>>>>> 73d1d9f6
SIMPLE_AUTH_USER_FILE=./tests/shared/simple-auth/users.yaml

# Clerk Authentication (required when AUTH_PROVIDER=clerk)
# CLERK_SECRET_KEY=sk_test_your_clerk_secret_here

# API Server Port
PORT=5001

# Database configuration
# DATABASE_PATH=./data/ctrl-freaq.db

# Rate limiting
# RATE_LIMIT_WINDOW=900000
# RATE_LIMIT_MAX=100
# RATE_LIMIT_ENFORCEMENT_MODE=reject # options: reject, log

# Event stream (SSE) hub feature flags
# Default disabled. Set ENABLE_EVENT_STREAM=true to expose /api/v1/events.
# Tune replay/backoff via the optional overrides below.
# ENABLE_EVENT_STREAM=false
# EVENT_STREAM_REPLAY_LIMIT=100
# EVENT_STREAM_HEARTBEAT_INTERVAL_MS=15000
# EVENT_STREAM_MAX_RETRIES=5<|MERGE_RESOLUTION|>--- conflicted
+++ resolved
@@ -1,18 +1,10 @@
 # Authentication provider selection
-<<<<<<< HEAD
-# Tests and local development default to simple auth; production should stay on Clerk.
-=======
 # Tests and local development default to simple auth; production still uses Clerk.
->>>>>>> 73d1d9f6
 AUTH_PROVIDER=simple
 
 # Simple auth configuration (required when AUTH_PROVIDER=simple)
 # Provide an absolute path or one relative to the repository root.
-<<<<<<< HEAD
-# The canonical fixture used by tests lives at apps/api/tests/shared/simple-auth/users.yaml.
-=======
 # The canonical fixture used by tests is apps/api/tests/shared/simple-auth/users.yaml.
->>>>>>> 73d1d9f6
 SIMPLE_AUTH_USER_FILE=./tests/shared/simple-auth/users.yaml
 
 # Clerk Authentication (required when AUTH_PROVIDER=clerk)
