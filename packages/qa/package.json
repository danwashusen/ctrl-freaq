--- conflicted
+++ resolved
@@ -35,13 +35,8 @@
   "dependencies": {
     "ajv": "^8.0.0",
     "chalk": "^5.0.0",
-<<<<<<< HEAD
     "commander": "^14.0.1",
-    "joi": "^17.0.0",
-=======
-    "commander": "^12.0.0",
     "joi": "^18.0.1",
->>>>>>> b506b39a
     "zod": "^3.23.0"
   },
   "devDependencies": {
