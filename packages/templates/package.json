{
  "name": "@ctrl-freaq/templates",
  "version": "0.1.0",
  "description": "YAML template engine for CTRL FreaQ documentation generation",
  "keywords": [
    "templates",
    "cli",
    "documentation",
    "publish"
  ],
  "type": "module",
  "exports": {
    ".": {
      "import": "./dist/index.js",
      "types": "./dist/index.d.ts"
    },
    "./templates/*": {
      "import": "./dist/templates/*.js",
      "types": "./dist/templates/*.d.ts"
    },
    "./parsers/*": {
      "import": "./dist/parsers/*.js",
      "types": "./dist/parsers/*.d.ts"
    },
    "./validators": {
      "import": "./dist/validators/index.js",
      "types": "./dist/validators/index.d.ts"
    },
    "./validators/*": {
      "import": "./dist/validators/*.js",
      "types": "./dist/validators/*.d.ts"
    }
  },
  "main": "dist/index.js",
  "types": "dist/index.d.ts",
  "bin": {
    "ctrl-freaq-templates": "dist/cli.js"
  },
  "scripts": {
    "build": "tsc",
    "clean": "rm -rf dist",
    "cli": "tsx src/cli.ts",
    "cli:activate": "tsx src/cli.ts activate",
    "cli:list": "tsx src/cli.ts list",
    "cli:migrate": "tsx src/cli.ts migrate",
    "cli:publish": "tsx src/cli.ts publish",
    "dev": "tsc --watch",
    "lint": "eslint src/",
    "test": "vitest run --passWithNoTests",
    "test:watch": "vitest --watch",
    "typecheck": "tsc --noEmit"
  },
  "dependencies": {
    "@ctrl-freaq/shared-data": "workspace:*",
    "better-sqlite3": "^11.0.0",
<<<<<<< HEAD
    "chokidar": "^3.5.0",
    "commander": "^14.0.1",
=======
    "chokidar": "^4.0.3",
    "commander": "^12.0.0",
>>>>>>> b506b39a
    "mustache": "^4.2.0",
    "pino": "^9.5.0",
    "yaml": "^2.3.0",
    "zod": "^3.23.0"
  },
  "devDependencies": {
    "@types/better-sqlite3": "^7.6.9",
    "@types/mustache": "^4.2.0",
    "tsx": "^4.0.0",
    "typescript": "^5.4.0",
    "vitest": "^1.0.0"
  }
}<|MERGE_RESOLUTION|>--- conflicted
+++ resolved
@@ -53,13 +53,8 @@
   "dependencies": {
     "@ctrl-freaq/shared-data": "workspace:*",
     "better-sqlite3": "^11.0.0",
-<<<<<<< HEAD
-    "chokidar": "^3.5.0",
+    "chokidar": "^4.0.3",
     "commander": "^14.0.1",
-=======
-    "chokidar": "^4.0.3",
-    "commander": "^12.0.0",
->>>>>>> b506b39a
     "mustache": "^4.2.0",
     "pino": "^9.5.0",
     "yaml": "^2.3.0",
